--- conflicted
+++ resolved
@@ -18,17 +18,10 @@
 var client *Client
 
 const (
-<<<<<<< HEAD
-	// The folllowing characters are valid in databse names: /_$()-+
-	// However there is a known bug in couchdb with + (skipping + for testing)
-	// https://issues.apache.org/jira/browse/COUCHDB-1580
-	validSpecialCharacter = "/_$()-/"
-=======
 	// The following characters are valid in database names: /_$()-+
 	// However there is a known bug in couchdb with + (skipping + for testing)
 	// https://issues.apache.org/jira/browse/COUCHDB-1580
 	validSpecialCharacter = "/_$()-"
->>>>>>> 83ed906e
 	invalidCharacters     = "."
 )
 
